--- conflicted
+++ resolved
@@ -172,26 +172,10 @@
 			serviceCollection
 		};
 
-<<<<<<< HEAD
-		this.hasFilesToCreateOpenOrDiff =
-			(options.filesToCreate && options.filesToCreate.length > 0) ||
-			(options.filesToOpen && options.filesToOpen.length > 0) ||
-			(options.filesToDiff && options.filesToDiff.length > 0) ||
-			(options.filesToRestore && options.filesToRestore.length > 0) ||
-			(options.untitledToRestore && options.untitledToRestore.length > 0);
-=======
-		// Restore any backups if they exist for this workspace (empty workspaces are not supported yet)
-		if (workspace) {
-			options.untitledFilesToRestore = this.backupService.getWorkspaceUntitledFileBackupsSync(workspace.resource).map(untitledFilePath => {
-				return { resource: Uri.file(untitledFilePath), options: { pinned: true } };
-			});
-		}
-
 		this.hasFilesToCreateOpenOrDiff =
 			(options.filesToCreate && options.filesToCreate.length > 0) ||
 			(options.filesToOpen && options.filesToOpen.length > 0) ||
 			(options.filesToDiff && options.filesToDiff.length > 0);
->>>>>>> b23229f6
 
 		this.toDispose = [];
 		this.toShutdown = [];
@@ -276,8 +260,8 @@
 
 					editorOpenPromise = this.editorPart.openEditors(editors);
 				} else {
-					if (this.workbenchParams.options.untitledFilesToRestore && this.workbenchParams.options.untitledFilesToRestore.length) {
-						const untitledToRestoreInputs = this.workbenchParams.options.untitledFilesToRestore.map(resourceInput => {
+					if (this.workbenchParams.options.untitledToRestore && this.workbenchParams.options.untitledToRestore.length) {
+						const untitledToRestoreInputs = this.workbenchParams.options.untitledToRestore.map(resourceInput => {
 							return this.untitledEditorService.createOrGet(null, null, resourceInput.resource);
 						});
 						editorOpenPromise = this.editorPart.restoreEditors(untitledToRestoreInputs);
@@ -325,11 +309,6 @@
 			const wbopt = this.workbenchParams.options;
 			const filesToCreate = wbopt.filesToCreate || [];
 			const filesToOpen = wbopt.filesToOpen || [];
-<<<<<<< HEAD
-			const filesToRestore = wbopt.filesToRestore || [];
-			const untitledToRestore = wbopt.untitledToRestore || [];
-=======
->>>>>>> b23229f6
 			const filesToDiff = wbopt.filesToDiff;
 
 			// Files to diff is exclusive
@@ -348,13 +327,6 @@
 				inputs.push(...filesToCreate.map(resourceInput => this.untitledEditorService.createOrGet(resourceInput.resource)));
 				options.push(...filesToCreate.map(r => null)); // fill empty options for files to create because we dont have options there
 
-<<<<<<< HEAD
-				// Files to restore
-				inputs.push(...untitledToRestore.map(resourceInput => this.untitledEditorService.createOrGet(null, null, resourceInput.resource)));
-				options.push(...untitledToRestore.map(r => null)); // fill empty options for files to create because we dont have options there
-
-=======
->>>>>>> b23229f6
 				// Files to open
 				let filesToOpenInputPromise = filesToOpen.map(resourceInput => this.editorService.createInput(resourceInput));
 

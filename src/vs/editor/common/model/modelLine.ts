--- conflicted
+++ resolved
@@ -7,50 +7,16 @@
 import { IState, FontStyle, StandardTokenType, MetadataConsts, ColorId, LanguageId } from 'vs/editor/common/modes';
 import { CharCode } from 'vs/base/common/charCode';
 import { LineTokens } from 'vs/editor/common/core/lineTokens';
-<<<<<<< HEAD
+import { ViewLineTokenFactory } from 'vs/editor/common/core/viewLineToken';
+import * as arrays from 'vs/base/common/arrays';
 import { Position } from 'vs/editor/common/core/position';
 import { Range } from 'vs/editor/common/core/range';
-=======
->>>>>>> 3aed2331
-import { Constants } from 'vs/editor/common/core/uint';
-import { ViewLineTokenFactory } from 'vs/editor/common/core/viewLineToken';
-import * as arrays from 'vs/base/common/arrays';
 
 export interface ILineEdit {
 	startColumn: number;
 	endColumn: number;
 	text: string;
 }
-
-<<<<<<< HEAD
-interface IMarkersAdjuster {
-	adjustDelta(toColumn: number, delta: number, minimumAllowedColumn: number, moveSemantics: MarkerMoveSemantics): void;
-	adjustSet(toColumn: number, newColumn: number, moveSemantics: MarkerMoveSemantics): void;
-	finish(delta: number, lineTextLength: number): void;
-}
-
-var NO_OP_MARKERS_ADJUSTER: IMarkersAdjuster = {
-	adjustDelta: () => { },
-	adjustSet: () => { },
-	finish: () => { }
-};
-
-const enum MarkerMoveSemantics {
-	MarkerDefined = 0,
-	ForceMove = 1,
-	ForceStay = 2
-}
-=======
-export interface ITokensAdjuster {
-	adjust(toColumn: number, delta: number, minimumAllowedColumn: number): void;
-	finish(delta: number, lineTextLength: number): void;
-}
-
-var NO_OP_TOKENS_ADJUSTER: ITokensAdjuster = {
-	adjust: () => { },
-	finish: () => { }
-};
->>>>>>> 3aed2331
 
 /**
  * Returns:
@@ -84,28 +50,6 @@
 export interface IModelLine {
 	readonly text: string;
 
-<<<<<<< HEAD
-	// --- markers
-	addMarker(marker: LineMarker): void;
-	addMarkers(markers: LineMarker[]): void;
-	removeMarker(marker: LineMarker): void;
-	removeMarkers(deleteMarkers: { [markerId: string]: boolean; }): void;
-	getMarkers(): LineMarker[];
-
-	// --- indentation
-	updateTabSize(tabSize: number): void;
-	getIndentLevel(): number;
-=======
-	// --- tokenization
-	resetTokenizationState(): void;
-	isInvalid(): boolean;
-	setIsInvalid(isInvalid: boolean): void;
-	getState(): IState;
-	setState(state: IState): void;
-	getTokens(topLevelLanguageId: LanguageId): LineTokens;
-	setTokens(topLevelLanguageId: LanguageId, tokens: Uint32Array): void;
->>>>>>> 3aed2331
-
 	// --- editing
 	applyEdits(edits: ILineEdit[]): number;
 	append(other: IModelLine): void;
@@ -120,26 +64,14 @@
 	///
 
 	public abstract get text(): string;
-<<<<<<< HEAD
-	protected abstract _setText(text: string, tabSize: number): void;
-	protected abstract _createModelLine(text: string, tabSize: number): IModelLine;
-=======
 	protected abstract _setText(text: string): void;
-	protected abstract _createTokensAdjuster(): ITokensAdjuster;
 	protected abstract _createModelLine(text: string): IModelLine;
->>>>>>> 3aed2331
 
 	///
 
 	public applyEdits(edits: ILineEdit[]): number {
 		let deltaColumn = 0;
 		let resultText = this.text;
-
-<<<<<<< HEAD
-		let markersAdjuster = this._createMarkersAdjuster(markersTracker);
-=======
-		let tokensAdjuster = this._createTokensAdjuster();
->>>>>>> 3aed2331
 
 		for (let i = 0, len = edits.length; i < len; i++) {
 			let edit = edits[i];
@@ -154,51 +86,10 @@
 			let deletingCnt = endColumn - startColumn;
 			let insertingCnt = edit.text.length;
 
-<<<<<<< HEAD
-			// Adjust tokens & markers before this edit
-			// console.log('Adjust tokens & markers before this edit');
-			markersAdjuster.adjustDelta(edit.startColumn, deltaColumn, 1, edit.forceMoveMarkers ? MarkerMoveSemantics.ForceMove : (deletingCnt > 0 ? MarkerMoveSemantics.ForceStay : MarkerMoveSemantics.MarkerDefined));
-=======
-			// Adjust tokens before this edit
-			// console.log('Adjust tokens before this edit');
-			tokensAdjuster.adjust(edit.startColumn - 1, deltaColumn, 1);
->>>>>>> 3aed2331
-
-			// Adjust tokens for the common part of this edit
-			let commonLength = Math.min(deletingCnt, insertingCnt);
-			if (commonLength > 0) {
-<<<<<<< HEAD
-				// console.log('Adjust tokens & markers for the common part of this edit');
-				if (!edit.forceMoveMarkers) {
-					markersAdjuster.adjustDelta(edit.startColumn + commonLength, deltaColumn, startColumn, edit.forceMoveMarkers ? MarkerMoveSemantics.ForceMove : (deletingCnt > insertingCnt ? MarkerMoveSemantics.ForceStay : MarkerMoveSemantics.MarkerDefined));
-				}
-=======
-				// console.log('Adjust tokens for the common part of this edit');
-				tokensAdjuster.adjust(edit.startColumn - 1 + commonLength, deltaColumn, startColumn);
->>>>>>> 3aed2331
-			}
-
 			// Perform the edit & update `deltaColumn`
 			resultText = resultText.substring(0, startColumn - 1) + edit.text + resultText.substring(endColumn - 1);
 			deltaColumn += insertingCnt - deletingCnt;
-
-<<<<<<< HEAD
-			// Adjust tokens & markers inside this edit
-			// console.log('Adjust tokens & markers inside this edit');
-			markersAdjuster.adjustSet(edit.endColumn, startColumn + insertingCnt, edit.forceMoveMarkers ? MarkerMoveSemantics.ForceMove : MarkerMoveSemantics.MarkerDefined);
-		}
-
-		// Wrap up tokens & markers; adjust remaining if needed
-		markersAdjuster.finish(deltaColumn, resultText.length);
-=======
-			// Adjust tokens inside this edit
-			// console.log('Adjust tokens inside this edit');
-			tokensAdjuster.adjust(edit.endColumn, deltaColumn, startColumn);
-		}
-
-		// Wrap up tokens; adjust remaining if needed
-		tokensAdjuster.finish(deltaColumn, resultText.length);
->>>>>>> 3aed2331
+		}
 
 		// Save the resulting text
 		this._setText(resultText);
@@ -224,126 +115,55 @@
 	private _text: string;
 	public get text(): string { return this._text; }
 
-	private _isInvalid: boolean;
-
-<<<<<<< HEAD
-	/**
-	 * Returns:
-	 *  - -1 => the line consists of whitespace
-	 *  - otherwise => the indent level is returned value
-	 */
-	public getIndentLevel(): number {
-		return ((this._metadata & 0xfffffffe) >> 1) - 1;
-	}
-
-	private _setPlusOneIndentLevel(value: number): void {
-		this._metadata = (this._metadata & 0x00000001) | ((value & 0xefffffff) << 1);
-	}
-
-	public updateTabSize(tabSize: number): void {
-		if (tabSize === 0) {
-			// don't care mark
-			this._metadata = this._metadata & 0x00000001;
-		} else {
-			this._setPlusOneIndentLevel(computePlusOneIndentLevel(this._text, tabSize));
-		}
-	}
-
-	constructor(text: string, tabSize: number) {
-		super(true);
-		this._metadata = 0;
-		this._setText(text, tabSize);
-=======
-	public isInvalid(): boolean {
-		return this._isInvalid;
-	}
-
-	public setIsInvalid(isInvalid: boolean): void {
-		this._isInvalid = isInvalid;
-	}
-
-	private _state: IState;
-	private _lineTokens: ArrayBuffer;
-
 	constructor(text: string) {
 		super();
-		this._isInvalid = false;
 		this._setText(text);
-		this._state = null;
-		this._lineTokens = null;
->>>>>>> 3aed2331
 	}
 
 	protected _createModelLine(text: string): IModelLine {
 		return new ModelLine(text);
 	}
 
-<<<<<<< HEAD
-	protected _setText(text: string, tabSize: number): void {
+	public split(splitColumn: number): IModelLine {
+		return super.split(splitColumn);
+	}
+
+	public append(other: IModelLine): void {
+		super.append(other);
+	}
+
+	protected _setText(text: string): void {
 		this._text = text;
-		if (tabSize === 0) {
-			// don't care mark
-			this._metadata = this._metadata & 0x00000001;
-		} else {
-			this._setPlusOneIndentLevel(computePlusOneIndentLevel(text, tabSize));
-		}
-=======
-	public split(splitColumn: number): IModelLine {
-		let result = super.split(splitColumn);
-
-		// Mark overflowing tokens for deletion & delete marked tokens
-		this._deleteMarkedTokens(this._markOverflowingTokensForDeletion(0, this.text.length));
-
-		return result;
->>>>>>> 3aed2331
-	}
-}
-
-<<<<<<< HEAD
+	}
+}
+
 /**
- * A model line that cannot store any tokenization state, nor does it compute indentation levels.
+ * A model line that cannot store any tokenization state.
  * It has no fields except the text.
  */
 export class MinimalModelLine extends AbstractModelLine implements IModelLine {
-=======
-	public append(other: IModelLine): void {
-		let thisTextLength = this.text.length;
-
-		super.append(other);
->>>>>>> 3aed2331
 
 	private _text: string;
 	public get text(): string { return this._text; }
 
-	public isInvalid(): boolean {
-		return false;
-	}
-
-	public setIsInvalid(isInvalid: boolean): void {
-	}
-
-	/**
-	 * Returns:
-	 *  - -1 => the line consists of whitespace
-	 *  - otherwise => the indent level is returned value
-	 */
-	public getIndentLevel(): number {
-		return 0;
-	}
-
-	public updateTabSize(tabSize: number): void {
-	}
-
-	constructor(text: string, tabSize: number) {
-		super(false);
-		this._setText(text, tabSize);
-	}
-
-	protected _createModelLine(text: string, tabSize: number): IModelLine {
-		return new MinimalModelLine(text, tabSize);
-	}
-
-	protected _setText(text: string, tabSize: number): void {
+	constructor(text: string) {
+		super();
+		this._setText(text);
+	}
+
+	protected _createModelLine(text: string): IModelLine {
+		return new MinimalModelLine(text);
+	}
+
+	public split(splitColumn: number): IModelLine {
+		return super.split(splitColumn);
+	}
+
+	public append(other: IModelLine): void {
+		super.append(other);
+	}
+
+	protected _setText(text: string): void {
 		this._text = text;
 	}
 }
@@ -477,17 +297,11 @@
 		this._lineTokens = result.buffer;
 	}
 
-<<<<<<< HEAD
 	public insert(chIndex: number, textLength: number): void {
 		if (!this._lineTokens) {
 			// nothing to do
 			return;
 		}
-=======
-	protected _setText(text: string): void {
-		this._text = text;
-	}
->>>>>>> 3aed2331
 
 		const tokens = new Uint32Array(this._lineTokens);
 		const tokensCount = (tokens.length >>> 1);
@@ -505,15 +319,7 @@
 	}
 }
 
-<<<<<<< HEAD
 export class ModelLinesTokens {
-=======
-/**
- * A model line that cannot store any tokenization state.
- * It has no fields except the text.
- */
-export class MinimalModelLine extends AbstractModelLine implements IModelLine {
->>>>>>> 3aed2331
 
 	private _tokens: ModelLineTokens[];
 
@@ -525,7 +331,6 @@
 		this._tokens[0] = new ModelLineTokens(initialState);
 	}
 
-<<<<<<< HEAD
 	public getTokens(topLevelLanguageId: LanguageId, lineIndex: number, lineText: string): LineTokens {
 		let rawLineTokens: ArrayBuffer = null;
 		if (lineIndex < this._tokens.length) {
@@ -560,23 +365,6 @@
 			return this._tokens[lineIndex]._state;
 		}
 		return null;
-=======
-	constructor(text: string) {
-		super();
-		this._setText(text);
-	}
-
-	protected _createModelLine(text: string): IModelLine {
-		return new MinimalModelLine(text);
-	}
-
-	public split(splitColumn: number): IModelLine {
-		return super.split(splitColumn);
-	}
-
-	public append(other: IModelLine): void {
-		super.append(other);
->>>>>>> 3aed2331
 	}
 
 	public setTokens(topLevelLanguageId: LanguageId, lineIndex: number, lineTextLength: number, tokens: Uint32Array): void {
@@ -648,16 +436,11 @@
 			lastLineTokens = lastLine._lineTokens;
 		}
 
-<<<<<<< HEAD
 		// Take remaining text on last line and append it to remaining text on first line
 		firstLine.append(lastLineTokens);
 
 		// Delete middle lines
 		this._tokens.splice(range.startLineNumber, range.endLineNumber - range.startLineNumber);
-=======
-	protected _setText(text: string): void {
-		this._text = text;
->>>>>>> 3aed2331
 	}
 
 	private _acceptInsertText(position: Position, insertLines: string[]): void {
